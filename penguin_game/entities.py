--- conflicted
+++ resolved
@@ -8,11 +8,7 @@
 from pygame.sprite import Sprite
 from pygame.math import Vector2
 
-<<<<<<< HEAD
-from .settings import TILE_SIZE, GREEN, YELLOW, INFO_HEIGHT
-=======
 from .settings import TILE_SIZE, GREEN, WHITE, BLACK, INFO_HEIGHT
->>>>>>> e7170e36
 from .utils import play_sound
 
 LOGGER = logging.getLogger(__name__)
