--- conflicted
+++ resolved
@@ -15,14 +15,7 @@
     DEATH_TIME,
     BLOCK_SPEED,
     ENEMY_SPEED,
-<<<<<<< HEAD
-=======
     ENEMY_KILL_POINTS,
-    RED,
-    BLUE,
-    YELLOW,
-    WHITE,
->>>>>>> 23299b55
 )
 from .entities import Actor, Wall
 
@@ -302,14 +295,7 @@
 
         # Player could be frozen on death or a restart - ignore user input
         if not self.frozen:
-<<<<<<< HEAD
             self.get_keys()
-=======
-            initial_direction = Vector2(self.facing)
-            self.get_keys()
-            if self.facing != initial_direction:
-                change_direction = True
->>>>>>> 23299b55
 
         super().update()
 
