from __future__ import annotations
import logging

from os import path
from typing import Union
from .utils import play_sound

import pygame as pg
from pygame.math import Vector2

from .settings import (
    TILE_SIZE,
    INFO_HEIGHT,
    PLAYER_SPEED,
    DEATH_TIME,
    BLOCK_SPEED,
    ENEMY_SPEED,
    RED,
    BLUE,
    YELLOW,
    WHITE,
)
from .entities import Actor, Wall

image_dir = path.join(path.dirname(__file__), "images")

LOGGER = logging.getLogger(__name__)


def is_actor_neighbour_in_direction(
    actor1: Union[Actor, Wall],
    actor2: Union[Actor, Wall],
    direction: Vector2,
    tolerance: float = 10,
) -> bool:
    """Check if actor1 is a direct neighbour of actor2 in direction

    Args:
        actor1: Actor which is origin of comparison.
        actor2: Actor being considered as potential neighbour.
        direction: Direction of interest.
        tolerance: Allowable distance tolerance.

    Returns:
        bool: Is actor2 a neighbour of actor1 in desired direction.
    """

    actor_direction = actor2.pos - actor1.pos
    difference = actor_direction - direction * TILE_SIZE
    if difference.length() <= tolerance:
        return True
    else:
        return False


class Block(Actor):
    def __init__(
        self, game: "penguin_game.game.Game", x: int, y: int, diamond=False
    ) -> None:
        """Block Sprite.

        Args:
            game: Game that this Sprite is associated with (provides access to timing, etc).
            x: Horizontal starting position in pixels.
            y: Vertical starting position in pixels.
            diamond: Is this a diamond?
        """

        if diamond:
            static_images = [
                pg.image.load(
                    path.join(image_dir, "block_yellow64x64.png")
                ).convert_alpha()
            ]
        else:
            static_images = [
                pg.image.load(path.join(image_dir, "block64x64.png")).convert_alpha()
            ]

        super().__init__(
            game, x, y, additional_groups=game.blocks,
            move_up_images=static_images,
            move_down_images=static_images,
            move_left_images=static_images,
            move_right_images=static_images,
        )

    def respond_to_push(self, direction: Vector2):
        """Respond to a push by moving in a direction if free to do so or breaking.

        Args:
            direction: direction of attempted push - determines movement direction.
        """

<<<<<<< HEAD
        self.game.sounds["swoosh"].play()
=======
        play_sound(self.game.sounds['swoosh'])
>>>>>>> 0f79ba95

        hits = pg.sprite.spritecollide(
            self, self.game.blocks, False, pg.sprite.collide_rect_ratio(1.1)
        )
        hits += pg.sprite.spritecollide(
            self, self.game.walls, False, pg.sprite.collide_rect_ratio(1.1)
        )
        blocking = [
            hit for hit in hits if is_actor_neighbour_in_direction(self, hit, direction)
        ]

        if not blocking:
            self.vel = BLOCK_SPEED * direction
        else:
            self.kill()

    def check_for_squish(self):
        """If Block collides with an enemy the enemy should die.
        """
        hits = pg.sprite.spritecollide(self, self.game.enemies, True)
        if hits:
            LOGGER.debug(hits)

    def update(self) -> None:
        """Update state each time round the game loop.
        Handles movement and collisions. If moving can squish enemies.
        """
        if self.vel != Vector2(0, 0):
            self.check_for_squish()
        super().update()

        if self.vel.magnitude() == 0:
            self.game.moving_blocks.remove(self)
            self.game.blocks.add(self)


class Player(Actor):
    def __init__(self, game: "penguin_game.game.Game", x: int, y: int,) -> None:
        """Player Sprite.

        Args:
            game: Game that this Sprite is associated with (provides access to timing, etc).
            x: Horizontal starting position in pixels.
            y: Vertical starting position in pixels.
        """
        super().__init__(game, x, y, initial_direction=Vector2(0, 1), additional_groups=None, colour=YELLOW)
        self.stopped_by.append(game.blocks)
        self.killed_by.append(game.enemies)
        # Start facing left
        self.vel = Vector2(0, 0)
        self.last_pos = Vector2(x, y)
        self.lives = 2
        self.frozen = False
        self.death_timer = None
        self.snap_to_grid = False

    def get_keys(self) -> None:
        """Handle keyboard input.
        """
        keys = pg.key.get_pressed()

        if self.snap_to_grid:

            xcross = False
            ycross = False
            if abs((self.pos.x % TILE_SIZE) - (self.last_pos.x % TILE_SIZE)) > (
                TILE_SIZE / 2
            ):
                xcross = True
            if abs(
                ((self.pos.y + INFO_HEIGHT) % TILE_SIZE)
                - ((self.last_pos.y + INFO_HEIGHT) % TILE_SIZE)
            ) > (TILE_SIZE / 2):
                ycross = True

            if xcross or ycross or (self.vel.x == 0 and self.vel.y == 0):
                # LOGGER.debug(xcross, ycross, self.pos, TILE_SIZE)
                if keys[pg.K_LEFT]:
                    self.facing = Vector2(-1, 0)
                    self.vel = self.facing * PLAYER_SPEED
                elif keys[pg.K_RIGHT]:
                    self.facing = Vector2(1, 0)
                    self.vel = self.facing * PLAYER_SPEED
                elif keys[pg.K_UP]:
                    self.facing = Vector2(0, -1)
                    self.vel = self.facing * PLAYER_SPEED
                elif keys[pg.K_DOWN]:
                    self.facing = Vector2(0, 1)
                    self.vel = self.facing * PLAYER_SPEED
                else:
                    self.vel = Vector2(0, 0)
                    if xcross:
                        self.pos.x -= self.pos.x % TILE_SIZE
                    if ycross:
                        self.pos.y -= (self.pos.y + INFO_HEIGHT) % TILE_SIZE

        else:
            self.vel = Vector2(0, 0)
            if keys[pg.K_LEFT]:
                self.facing = Vector2(-1, 0)
                self.vel = self.facing * PLAYER_SPEED
            if keys[pg.K_RIGHT]:
                self.facing = Vector2(1, 0)
                self.vel = self.facing * PLAYER_SPEED
            if keys[pg.K_UP]:
                self.facing = Vector2(0, -1)
                self.vel = self.facing * PLAYER_SPEED
            if keys[pg.K_DOWN]:
                self.facing = Vector2(0, 1)
                self.vel = self.facing * PLAYER_SPEED

        if keys[pg.K_SPACE]:
            self.push()

        self.last_pos = Vector2(self.pos)

    def push(self) -> None:
        """Look for block to push and if one is close in direction faced - push it.
        """

        hits = pg.sprite.spritecollide(
            self, self.game.blocks, False, pg.sprite.collide_circle_ratio(0.75)
        )

        if len(hits) == 1 and is_actor_neighbour_in_direction(
            self, hits[0], self.facing
        ):
            hits[0].respond_to_push(self.facing)
            self.game.blocks.remove(hits)
            self.game.moving_blocks.add(hits)

        hits = pg.sprite.spritecollide(
            self, self.game.walls, False, pg.sprite.collide_circle_ratio(0.75)
        )

        if len(hits) == 1 and is_actor_neighbour_in_direction(
            self, hits[0], self.facing
        ):
            play_sound(self.game.sounds['electric'])

    def reset(self):
        self.image.fill(self.original_colour)
        self.pos = self.original_pos
        self.death_timer = None
        self.frozen = False

    def death_update(self) -> None:
        """Update the death times and image shown after player dies.
        """
        self.death_timer -= 1

        # TODO: Replace with a good animation
        if self.death_timer % 2:
            self.image.fill(WHITE)
        else:
            self.image.fill(YELLOW)

    def update(self) -> None:
        """Update state each time round the game loop.
        Checks for user input, then handles movement and wall collisions.
        """

        # Player could be frozen on death or a restart - ignore user input
        if not self.frozen:
            self.get_keys()

        # Enact post death animation while timer is set
        if self.death_timer is not None:
            self.death_update()

        super().update()

        # self.killed set during super.update()
        if self.killed and self.death_timer is None:
<<<<<<< HEAD
            self.game.sounds["death_self"].play()
=======
            play_sound(self.game.sounds['death_self'])
>>>>>>> 0f79ba95
            self.lives -= 1
            self.frozen = True
            self.death_timer = DEATH_TIME


class Enemy(Actor):
    def __init__(
        self, game, x, y, initial_direction: "pygame.math.Vector2" = Vector2(0, 1),
    ):

        move_up_images = [
            pg.image.load(path.join(image_dir, "chick_back.png")).convert_alpha()
        ]
        move_down_images = [
            pg.image.load(path.join(image_dir, "chick_front.png")).convert_alpha()
        ]
        move_left_images = [
            pg.image.load(path.join(image_dir, "chick_left.png")).convert_alpha()
        ]
        move_right_images = [
            pg.image.load(path.join(image_dir, "chick_right.png")).convert_alpha()
        ]

        super().__init__(
            game,
            x,
            y,
            initial_direction=initial_direction,
            additional_groups=game.enemies,
            move_up_images=move_up_images,
            move_down_images=move_down_images,
            move_left_images=move_left_images,
            move_right_images=move_right_images,
        )

        self.stopped_by.append(game.blocks)
        self.killed_by.append(game.moving_blocks)
        self.vel = self.facing * ENEMY_SPEED

    def update(self) -> None:

        init_vel = Vector2(self.vel)

        super().update()

        if not self.vel.magnitude():

            self.vel = init_vel * -1
            self.facing = self.facing * -1

            self.update_animation(direction_change=True)

        else:
            self.update_animation()

        if self.killed:
<<<<<<< HEAD
            self.game.sounds["death_enemy"].play()
=======
            play_sound(self.game.sounds['death_enemy'])
>>>>>>> 0f79ba95
            self.kill()<|MERGE_RESOLUTION|>--- conflicted
+++ resolved
@@ -92,11 +92,7 @@
             direction: direction of attempted push - determines movement direction.
         """
 
-<<<<<<< HEAD
-        self.game.sounds["swoosh"].play()
-=======
-        play_sound(self.game.sounds['swoosh'])
->>>>>>> 0f79ba95
+        self.game.sounds['swoosh'].play()
 
         hits = pg.sprite.spritecollide(
             self, self.game.blocks, False, pg.sprite.collide_rect_ratio(1.1)
@@ -145,7 +141,6 @@
         super().__init__(game, x, y, initial_direction=Vector2(0, 1), additional_groups=None, colour=YELLOW)
         self.stopped_by.append(game.blocks)
         self.killed_by.append(game.enemies)
-        # Start facing left
         self.vel = Vector2(0, 0)
         self.last_pos = Vector2(x, y)
         self.lives = 2
@@ -224,6 +219,7 @@
         if len(hits) == 1 and is_actor_neighbour_in_direction(
             self, hits[0], self.facing
         ):
+
             hits[0].respond_to_push(self.facing)
             self.game.blocks.remove(hits)
             self.game.moving_blocks.add(hits)
@@ -271,11 +267,7 @@
 
         # self.killed set during super.update()
         if self.killed and self.death_timer is None:
-<<<<<<< HEAD
-            self.game.sounds["death_self"].play()
-=======
             play_sound(self.game.sounds['death_self'])
->>>>>>> 0f79ba95
             self.lives -= 1
             self.frozen = True
             self.death_timer = DEATH_TIME
@@ -332,9 +324,6 @@
             self.update_animation()
 
         if self.killed:
-<<<<<<< HEAD
             self.game.sounds["death_enemy"].play()
-=======
             play_sound(self.game.sounds['death_enemy'])
->>>>>>> 0f79ba95
             self.kill()